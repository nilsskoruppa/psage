r"""
Class representing a space of vector valued modular forms
transforming with the Weil representation of a discriminant module.
...

AUTHORS:

- Stephan Ehlen (2012-11-12): initial version
...

"""

#*****************************************************************************
#       Copyright (C) 2012 Stephan Ehlen <ehlen@mathematik.tu-darmstadt.de>
#
#  Distributed under the terms of the GNU General Public License (GPLv2)
#  as published by the Free Software Foundation
#                  http://www.gnu.org/licenses/
#*****************************************************************************

from psage.modules.finite_quadratic_module import *
from sage.all import SageObject
import sys

class VectorValuedModularForms(SageObject):
    r"""
    Class representing a space of vector valued modular forms
    transforming with the Weil representation of a discriminant module.


    EXAMPLES:

        As input we use any input that one can use for a finite quadratic module.

        For instance a genus symbol

        ::

            sage: V=VectorValuedModularForms('2_7^+1.3^-2')
            sage: V
            Vector valued modular forms for the Weil representation corresponding to: 
            Finite quadratic module in 3 generators:
            gens: e0, e1, e2
            form: 3/4*x0^2 + 2/3*x1^2 + 1/3*x2^2

    SEE ALSO:

        :class:`psage.modules.finite_quadratic_modules.FiniteQuadraticModule`
    """

    def __init__(self, A):
        self._M = FiniteQuadraticModule(A)
        n2 = self._M.kernel_subgroup(2).order()
<<<<<<< HEAD
        self._signature = real(log(CC(self._M.char_invariant(1)[0]/sqrt(M.order())))/(2*CC.pi()*CC(0,1)))*8 % 8
=======
        self._signature = int(real(log(CC(self._M.char_invariant(1)[0]))/(2*CC.pi()*CC(0,1)))*8 % 8)
>>>>>>> 0002bbf9
        self._n2 = n2
        m=self._M.order()
        self._m=m
        d= 1/2*(m+n2) # |discriminant group/{+/-1}|
        self._d=d
        self._alpha3=None
        self._alpha4=None

    def __repr__(self):
        return "Vector valued modular forms for the Weil representation corresponding to: \n" + self._M.__repr__()

    def finite_quadratic_module(self):
        return self._M

    def dimension(self,k):
        if k < 2:
            raise NotImplementedError("k has to >= 2")
        s=self._signature
        if not (2*k in ZZ):
            raise ValueError("k has to be integral or half-integral")
        if (2*k+s)%4 != 0:
            raise NotImplementedError("2k has to be congruent to -signature mod 4")
        if self._alpha3 == None:
            M2=self._M.kernel_subgroup(2).as_ambient()[0]
            self._alpha3  = sum([(1-a)*m for a,m in M2.values().iteritems() if a != 0])
            self._alpha3 += sum([(1-a)*m for a,m in self._M.values().iteritems() if a != 0])
            self._alpha3 = self._alpha3 / 2
            self._alpha4 = 1/2*(self._M.values()[0]+M2.values()[0]) # the codimension of SkL in MkL
        d=self._d
        m=self._m
        alpha3=self._alpha3
        alpha4=self._alpha4
        g1=self._M.char_invariant(1)
        g1=CC(g1[0]*g1[1])
        #print g1
        g2=self._M.char_invariant(2)
        g2=RR(real(g2[0]*g2[1]))
        #print g2
        g3=self._M.char_invariant(-3)
        g3=CC(g3[0]*g3[1])
        #print g3
        alpha1 = RR((d / 4)) - (sqrt(RR(m)) / RR(4)  * CC(exp(2 * pi * i * (2 * k + s) / 8)) * g2)
        #print alpha1
        alpha2 = RR(d) / RR(3) + sqrt(RR(m)) / (3 * sqrt(RR(3))) * real(exp(CC(2 * pi * i * (4 * k + 3 * s - 10) / 24)) * (g1+g3))
        #print alpha2
        dim = round(real(d + (d * k / 12) - alpha1 - alpha2 - alpha3));
        return dim

    def dimension_cusp_forms(self,k):
        dim=self.dimension(k)-self._alpha4
        return dim
        

def test_real_quadratic(minp=1,maxp=100,minwt=2,maxwt=1000):
    for p in prime_range(minp,maxp):
        if p%4==1:
            print "p = ", p
            gram=Matrix(ZZ,2,2,[2,1,1,(1-p)/2])
            M=VectorValuedModularForms(gram)
            if is_odd(minwt):
                minwt=minwt+1
            for kk in range(minwt,round(maxwt/2-minwt)):
                k = minwt+2*kk
                if M.dimension_cusp_forms(k)-dimension_cusp_forms(kronecker_character(p),k)/2 != 0:
                    print "ERROR: ", k, M.dimension_cusp_forms(k), dimension_cusp_forms(kronecker_character(p),k)/2
                    return false
    return true

#sys.path.append('/home/stroemberg/Programming/Sage/sage-add-ons3/nils')
#from jacobiforms.all import *

def test_jacobi(index=1,minwt=4,maxwt=100,eps=-1):
    m=index
    gram=Matrix(ZZ,1,1,[-eps*2*m])
    M=VectorValuedModularForms(gram)
    if is_odd(minwt):
        minwt=minwt+1
    for kk in range(0,round(maxwt/2-minwt)+2):
        k = minwt+2*kk+(1+eps)/2
        print "Testing k = ", k
        if eps==-1:
            dimJ=dimension_jac_forms(k,m,-1)
            dimV=M.dimension(k-1/2)
        else:
            dimJ=dimension_jac_cusp_forms(k,m,1)
            dimV=M.dimension_cusp_forms(k-1/2)
        if dimJ-dimV != 0:
            print "ERROR: ", k, dimJ, dimV
            return false
    return true<|MERGE_RESOLUTION|>--- conflicted
+++ resolved
@@ -51,11 +51,7 @@
     def __init__(self, A):
         self._M = FiniteQuadraticModule(A)
         n2 = self._M.kernel_subgroup(2).order()
-<<<<<<< HEAD
-        self._signature = real(log(CC(self._M.char_invariant(1)[0]/sqrt(M.order())))/(2*CC.pi()*CC(0,1)))*8 % 8
-=======
-        self._signature = int(real(log(CC(self._M.char_invariant(1)[0]))/(2*CC.pi()*CC(0,1)))*8 % 8)
->>>>>>> 0002bbf9
+        self._signature = int(real(log(CC(self._M.char_invariant(1)[0]/sqrt(M.order())))/(2*CC.pi()*CC(0,1)))*8) % 8
         self._n2 = n2
         m=self._M.order()
         self._m=m
