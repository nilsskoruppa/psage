--- conflicted
+++ resolved
@@ -1,11 +1,8 @@
 import rational
 import hilbert
 from siegel import SiegelModularForm, SiegelModularFormsAlgebra
-import fourier_expansion_framework
+# import fourier_expansion_framework
 from maass import *
-<<<<<<< HEAD
 from jacobi import *
 from vector_valued import *
-=======
-from joli import *
->>>>>>> 6dbdf5cc
+from joli import *