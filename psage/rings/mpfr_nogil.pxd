--- conflicted
+++ resolved
@@ -544,146 +544,6 @@
     int MPC_INEX_IM(int)
 
     
-<<<<<<< HEAD
-    #ctypedef void* mpc_t
-    # ctypedef struct __mpc_struct:
-    #     mpfr_t re
-    #     mpfr_t im
-    # ctypedef __mpc_struct* mpc_t
-    # ctypedef mpc_t mpc_ptr
-    # ctypedef mpc_t mpc_srcptr
-
-    # ctypedef enum mpc_rnd_t:
-    #     MPC_RNDNN = 0
-    #     MPC_RNDZN = 1
-    #     MPC_RNDUN = 2
-    #     MPC_RNDDN = 3
-    #     MPC_RNDNZ = 16
-    #     MPC_RNDZZ = 17
-    #     MPC_RNDUZ = 18
-    #     MPC_RNDDZ = 19
-    #     MPC_RNDNU = 32
-    #     MPC_RNDZU = 33
-    #     MPC_RNDUU = 34
-    #     MPC_RNDDU = 35
-    #     MPC_RNDND = 48
-    #     MPC_RNDZD = 49
-    #     MPC_RNDUD = 50
-    #     MPC_RNDDD = 51
-
-    # # Memory management
-    # void mpc_init (mpc_t)
-    # void mpc_init2 (mpc_t, mpfr_prec_t)
-    # void mpc_clear (mpc_t)
-
-    # # Precision accessors
-    # mpfr_prec_t mpc_get_prec (mpc_t)
-    # void mpc_set_prec (mpc_t, mpfr_prec_t)
-
-    # # Set real part to given value and imaginary part to +0
-    # int  mpc_set_ui (mpc_t, unsigned long int, mpc_rnd_t)
-    # int  mpc_set_si (mpc_t, long int, mpc_rnd_t)
-    # int  mpc_set_z (mpc_t, mpz_t, mpc_rnd_t)
-    # int  mpc_set_d (mpc_t, double, mpc_rnd_t)
-    # int  mpc_set_fr (mpc_t, mpfr_t, mpc_rnd_t)
-    # # Set value
-    # int  mpc_set (mpc_t, mpc_t, mpc_rnd_t)
-    # int  mpc_set_ui_ui (mpc_t, unsigned long int, unsigned long int, mpc_rnd_t)
-    # int  mpc_set_si_si (mpc_t, long int, long int, mpc_rnd_t)
-    # int  mpc_set_d_d (mpc_t, double, double, mpc_rnd_t)
-    # int  mpc_set_fr_fr (mpc_t, mpfr_t, mpfr_t, mpc_rnd_t)
-    # void mpc_set_nan(mpc_t)
-    # void mpc_swap(mpc_t, mpc_t)
-
-    # # Comparisons
-    # int  mpc_cmp (mpc_t, mpc_t)
-    # int  mpc_cmp_si_si (mpc_t, long int, long int)
-    # int  mpc_cmp_si (mpc_t, long int)
-
-    # # Projection
-    # int mpc_real (mpfr_t rop, mpc_t op, mpfr_rnd_t rnd)
-    # int mpc_imag (mpfr_t rop, mpc_t op, mpfr_rnd_t rnd)
-    # mpfr_t mpc_realref (mpc_t op)
-    # mpfr_t mpc_imagref (mpc_t op)
-    # int mpc_arg (mpfr_t rop, mpc_t op, mpfr_rnd_t rnd)
-    # int mpc_proj (mpc_t rop, mpc_t op, mpc_rnd_t rnd)
-
-    # # Arithmetic
-    # int  mpc_neg (mpc_t, mpc_t, mpc_rnd_t)
-    # int  mpc_conj (mpc_t, mpc_t, mpc_rnd_t)
-
-    # int  mpc_add (mpc_t, mpc_t, mpc_t, mpc_rnd_t)
-    # int  mpc_sub (mpc_t, mpc_t, mpc_t, mpc_rnd_t)
-    # int  mpc_mul (mpc_t, mpc_t, mpc_t, mpc_rnd_t)
-    # int  mpc_div (mpc_t, mpc_t, mpc_t, mpc_rnd_t)
-    # int  mpc_sqr (mpc_t, mpc_t, mpc_rnd_t)
-
-    # int  mpc_add_fr (mpc_t, mpc_t, mpfr_t, mpc_rnd_t)
-    # int  mpc_add_ui (mpc_t, mpc_t, unsigned long int, mpc_rnd_t)
-    # int  mpc_add_si (mpc_t, mpc_t, unsigned long, mpc_rnd_t)
-    # int  mpc_sub_fr (mpc_t, mpc_t, mpfr_t, mpc_rnd_t)
-    # int  mpc_fr_sub (mpc_t, mpfr_t, mpc_t, mpc_rnd_t)
-    # int  mpc_sub_ui (mpc_t, mpc_t, unsigned long int, mpc_rnd_t)
-    # int  mpc_ui_sub (mpc_t, unsigned long int, mpc_t, mpc_rnd_t)
-    # int  mpc_ui_ui_sub (mpc_t, unsigned long int, unsigned long int, mpc_t, mpc_rnd_t)
-    # int  mpc_mul_fr (mpc_t, mpc_t, mpfr_t, mpc_rnd_t)
-    # int  mpc_mul_ui (mpc_t, mpc_t, unsigned long int, mpc_rnd_t)
-    # int  mpc_mul_si (mpc_t, mpc_t, long int, mpc_rnd_t)
-    # int  mpc_mul_i  (mpc_t, mpc_t, int, mpc_rnd_t)
-    # int  mpc_ui_div (mpc_t, unsigned long int, mpc_t, mpc_rnd_t)
-    # int  mpc_div_fr (mpc_t, mpc_t, mpfr_t, mpc_rnd_t)
-    # int  mpc_fr_div (mpc_t, mpfr_t, mpc_t, mpc_rnd_t)
-    # int  mpc_div_ui (mpc_t, mpc_t, unsigned long int, mpc_rnd_t)
-    # int  mpc_ui_div (mpc_t, unsigned long int, mpc_t, mpc_rnd_t)
-    # int  mpc_div_2ui (mpc_t, mpc_t, unsigned long int, mpc_rnd_t)
-    # int  mpc_div_2si (mpc_t, mpc_t, long int, mpc_rnd_t)
-    # int  mpc_mul_2ui (mpc_t, mpc_t, unsigned long int, mpc_rnd_t)
-    # int  mpc_mul_2si (mpc_t, mpc_t, long int, mpc_rnd_t)
-    # #
-    # int  mpc_abs (mpfr_t, mpc_t, mpfr_rnd_t)
-    # int  mpc_norm (mpfr_t, mpc_t, mpfr_rnd_t)
-
-
-    # # Power functions and logarithm
-    # int  mpc_sqrt (mpc_t, mpc_t, mpc_rnd_t)
-    # int mpc_exp (mpc_t, mpc_t, mpc_rnd_t)
-    # int mpc_log (mpc_t, mpc_t, mpc_rnd_t)
-    # int mpc_pow (mpc_t rop, mpc_t op1, mpc_t op2, mpc_rnd_t rnd)
-    # int mpc_pow_si (mpc_t rop, mpc_t op1, long op2, mpc_rnd_t rnd)
-    # int mpc_pow_ui (mpc_t rop, mpc_t op1, unsigned long op2, mpc_rnd_t rnd)
-    # int mpc_pow_z (mpc_t rop, mpc_t op1, mpz_t, mpc_rnd_t rnd)
-    # int mpc_pow_d (mpc_t rop, mpc_t op1, double, mpc_rnd_t rnd)
-    # int mpc_pow_fr (mpc_t rop, mpc_t op1, mpfr_t op2, mpc_rnd_t rnd)
-
-    # # Trigonometric functions
-    # void mpc_sin (mpc_t, mpc_t, mpc_rnd_t)
-    # void mpc_cos (mpc_t, mpc_t, mpc_rnd_t)
-    # void mpc_tan (mpc_t, mpc_t, mpc_rnd_t)
-    # void mpc_sinh (mpc_t, mpc_t, mpc_rnd_t)
-    # void mpc_cosh (mpc_t, mpc_t, mpc_rnd_t)
-    # void mpc_tanh (mpc_t, mpc_t, mpc_rnd_t)
-    # void mpc_asin (mpc_t, mpc_t, mpc_rnd_t)
-    # void mpc_acos (mpc_t, mpc_t, mpc_rnd_t)
-    # void mpc_atan (mpc_t, mpc_t, mpc_rnd_t)
-    # void mpc_asinh (mpc_t, mpc_t, mpc_rnd_t)
-    # void mpc_acosh (mpc_t, mpc_t, mpc_rnd_t)
-    # void mpc_atanh (mpc_t, mpc_t, mpc_rnd_t)
-
-    # # Random Function
-    # int  mpc_urandom (mpc_t, gmp_randstate_t)
-
-    # # utility
-    # int MPC_INEX_RE(int)
-    # int MPC_INEX_IM(int)
-   
-    # #int  mpc_set_fr (mpc_ptr, mpfr_srcptr, mpc_rnd_t)
-    # #int  mpc_set_si_si (mpc_ptr, long int, long int, mpc_rnd_t)
-    # #int  mpc_mul_fr (mpc_ptr, mpc_srcptr, mpfr_srcptr, mpc_rnd_t)
-    # #int  mpc_add (mpc_ptr, mpc_srcptr, mpc_srcptr, mpc_rnd_t)
-    # #void mpc_init2 (mpc_ptr, mpfr_prec_t)
-    # #void mpc_clear (mpc_ptr)
-=======
-
 
  ### MPZ
 cdef extern from "gmp.h" nogil:
@@ -723,6 +583,3 @@
     void  init_csage()
     void  init_csage_module()
     void  init_memory_functions()
-
-#init_csage_module()
->>>>>>> c8691c27
